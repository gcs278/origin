--- conflicted
+++ resolved
@@ -109,11 +109,8 @@
 	LocatorTypeE2ETest           LocatorType = "E2ETest"
 	LocatorTypeAPIServerShutdown LocatorType = "APIServerShutdown"
 	LocatorTypeClusterVersion    LocatorType = "ClusterVersion"
-<<<<<<< HEAD
 	LocatorTypeKind              LocatorType = "Kind"
-=======
 	LocatorTypeCloudMetrics      LocatorType = "CloudMetrics"
->>>>>>> 0a655590
 )
 
 type LocatorKey string
